/*
 * Copyright 2013 Square Inc.
 *
 * Licensed under the Apache License, Version 2.0 (the "License");
 * you may not use this file except in compliance with the License.
 * You may obtain a copy of the License at
 *
 *     http://www.apache.org/licenses/LICENSE-2.0
 *
 * Unless required by applicable law or agreed to in writing, software
 * distributed under the License is distributed on an "AS IS" BASIS,
 * WITHOUT WARRANTIES OR CONDITIONS OF ANY KIND, either express or implied.
 * See the License for the specific language governing permissions and
 * limitations under the License.
 */

package flow;

import android.content.Context;
import android.view.View;
import java.util.Iterator;

import static flow.Preconditions.checkNotNull;
import static java.lang.String.format;

/** Holds the current truth, the history of screens, and exposes operations to change it. */
public final class Flow {
  private static final String FLOW_SERVICE = "flow.Flow.FLOW_SERVICE";

  public static Flow get(View view) {
    return get(view.getContext());
  }

  public static Flow get(Context context) {
    //noinspection ResourceType
    return (Flow) context.getSystemService(FLOW_SERVICE);
  }

  public static boolean isFlowSystemService(String name) {
    return FLOW_SERVICE.equals(name);
  }

  public enum Direction {
    FORWARD, BACKWARD, REPLACE
  }

  /** Supplied by Flow to the Listener, which is responsible for calling onComplete(). */
  public interface TraversalCallback {
    /**
     * Must be called exactly once to indicate that the corresponding transition has completed.
     *
     * If not called, the backstack will not be updated and further calls to Flow will not execute.
     * Calling more than once will result in an exception.
     */
    void onTraversalCompleted();
  }

  public static final class Traversal {
    /** May be null if this is a traversal into the start state. */
    public final Backstack origin;
    public final Backstack destination;
    public final Direction direction;

    private Traversal(Backstack from, Backstack to, Direction direction) {
      this.origin = from;
      this.destination = to;
      this.direction = direction;
    }
  }

  public interface Dispatcher {
    /**
     * Called when the backstack is about to change.  Note that Flow does not consider the
     * Traversal to be finished, and will not actually update the backstack, until the callback is
     * triggered. Traversals cannot be canceled.
     *
     * @param callback Must be called to indicate completion of the traversal.
     */
    void dispatch(Traversal traversal, TraversalCallback callback);
  }

  private Backstack backstack;
  private Dispatcher dispatcher;
  private PendingTraversal pendingTraversal;

  public Flow(Backstack backstack) {
    this.backstack = backstack;
  }

  public Backstack getBackstack() {
    return backstack;
  }

  /**
   * Set the dispatcher, may receive an immediate call to {@link Dispatcher#dispatch}. If a {@link
   * Traversal Traversal} is currently in progress with a previous Dispatcher, that Traversal will
   * not be affected.
   */
  public void setDispatcher(Dispatcher dispatcher) {
    this.dispatcher = checkNotNull(dispatcher, "dispatcher");

    if (pendingTraversal == null || //
        (pendingTraversal.state == TraversalState.DISPATCHED && pendingTraversal.next == null)) {
      // Nothing is happening;
      // OR, there is an outstanding callback and nothing will happen after it;
      // So enqueue a bootstrap traversal.
      setBackstack(backstack, Direction.REPLACE);
      return;
    }

    if (pendingTraversal.state == TraversalState.ENQUEUED) {
      // A traversal was enqueued while we had no dispatcher, run it now.
      pendingTraversal.execute();
      return;
    }

    if (pendingTraversal.state != TraversalState.DISPATCHED) {
      throw new AssertionError(
          format("Hanging traversal in unexpected state " + pendingTraversal.state));
    }
  }

  /**
   * Remove the dispatcher. A noop if the given dispatcher is not the current one.
   * <p>
   * No further {@link Traversal Traversals}, including Traversals currently enqueued, will execute
   * until a new dispatcher is set.
   */
  public void removeDispatcher(Dispatcher dispatcher) {
    // This mechanism protects against out of order calls to this method and setDispatcher
    // (e.g. if an outgoing activity is paused after an incoming one resumes).
    if (this.dispatcher == checkNotNull(dispatcher, "dispatcher")) this.dispatcher = null;
  }

  /**
   * Replaces the backstack with the one given and dispatches in the given direction.
   */
  public void setBackstack(final Backstack backstack, final Direction direction) {
    move(new PendingTraversal() {
      @Override void doExecute() {
        dispatch(backstack, direction);
      }
    });
  }

  /**
   * Updates the backstack such that the given object is at the top and dispatches the updated
   * backstack.
   *
   * If newTop is already at the top of the backstack, the backstack will be unchanged, but it will
   * be dispatched with direction {@link Direction#REPLACE}.
   *
   * If newTop is already on the backstack but not at the top, the stack will pop until newTop is
   * at the top, and the dispatch direction will be {@link Direction#BACKWARD}.
   *
   * If newTop is not already on the backstack, it will be pushed and the dispatch direction will be
   * {@link Direction#FORWARD}.
   *
   * Objects equality is always checked using {@link Object#equals(Object)}.
   */
  public void set(final Object newTop) {
    move(new PendingTraversal() {
      @Override void doExecute() {
        if (newTop.equals(backstack.top())) {
          dispatch(backstack, Direction.REPLACE);
          return;
        }

        Backstack.Builder builder = backstack.buildUpon();
        int count = 0;
        // Search backward to see if we already have newTop on the stack
        Object preservedInstance = null;
        for (Iterator<Object> it = backstack.reverseIterator(); it.hasNext(); ) {
          Object entry = it.next();

          // If we find newTop on the stack, pop back to it.
          if (entry.equals(newTop)) {
            for (int i = 0; i < backstack.size() - count; i++) {
              preservedInstance = builder.pop();
            }
            break;
          } else {
            count++;
          }
        }

        Backstack newBackstack;
        if (preservedInstance != null) {
          // newTop was on the backstack. Put the preserved instance back on and dispatch.
          builder.push(preservedInstance);
          newBackstack = builder.build();
          dispatch(newBackstack, Direction.BACKWARD);
        } else {
          // newTop was not on the backstack. Push it on and dispatch.
          builder.push(newTop);
          newBackstack = builder.build();
          dispatch(newBackstack, Direction.FORWARD);
        }
      }
    });
  }

  /**
<<<<<<< HEAD
   * Push the screen onto the backstack.
   *
   * @deprecated Use {@link #set(Object)}.
   */
  @Deprecated @SuppressWarnings("UnusedDeclaration") public void goTo(final Object object) {
    set(object);
  }

  /**
   * @deprecated Use {@link #set(Object)}.
   */
  @Deprecated @SuppressWarnings("UnusedDeclaration") public void resetTo(final Object object) {
    set(object);
  }

  /**
   * @deprecated Use {@link #setBackstack(Backstack, Direction)}.
   */
  @Deprecated  @SuppressWarnings("deprecation") public void replaceTo(final Object object) {
    move(new PendingTraversal() {
     @Override protected void doExecute() {
        Backstack newBackstack = preserveEquivalentPrefix(backstack, Backstack.fromUpChain(object));
        dispatch(newBackstack, Direction.REPLACE);
      }
    });
  }

  /**
   * Go up one screen.
   *
   * @return false if going up is not possible.
   * @deprecated Use {@link #setBackstack(Backstack, Direction)}
   */
  @Deprecated @SuppressWarnings("deprecation") public boolean goUp() {
    boolean canGoUp = false;
    if (backstack.top() instanceof HasParent || (pendingTraversal != null
        && pendingTraversal.state != TraversalState.FINISHED)) {
      canGoUp = true;
    }
    move(new PendingTraversal() {
       @Override public void doExecute() {
        Object current = backstack.top();
        if (current instanceof HasParent) {
          Object parent = ((HasParent) current).getParent();
          Backstack newBackstack =
              preserveEquivalentPrefix(backstack, Backstack.fromUpChain(parent));
          dispatch(newBackstack, Direction.BACKWARD);
        } else {
          // We are not calling the listener, so we must complete this noop transition ourselves.
          onTraversalCompleted();
        }
      }
    });
    return canGoUp;
  }

  /**
=======
>>>>>>> c9949f1b
   * Go back one screen.
   *
   * @return false if going back is not possible.
   */
  public boolean goBack() {
    boolean canGoBack = backstack.size() > 1 || (pendingTraversal != null
        && pendingTraversal.state != TraversalState.FINISHED);
    move(new PendingTraversal() {
      @Override protected void doExecute() {
        if (backstack.size() == 1) {
          // We are not calling the listener, so we must complete this noop transition ourselves.
          onTraversalCompleted();
        } else {
          Backstack.Builder builder = backstack.buildUpon();
          builder.pop();
          Backstack newBackstack = builder.build();
          dispatch(newBackstack, Direction.BACKWARD);
        }
      }
    });

    return canGoBack;
  }

  private void move(PendingTraversal pendingTraversal) {
    if (this.pendingTraversal == null) {
      this.pendingTraversal = pendingTraversal;
      // If there is no dispatcher wait until one shows up before executing.
      if (dispatcher != null) pendingTraversal.execute();
    } else {
      this.pendingTraversal.enqueue(pendingTraversal);
    }
  }

  private enum TraversalState {
    /** {@link PendingTraversal#execute} has not been called. */
    ENQUEUED,
    /**
     * {@link PendingTraversal#execute} was called, waiting for {@link
     * PendingTraversal#onTraversalCompleted}.
     */
    DISPATCHED,
    /**
     * {@link PendingTraversal#onTraversalCompleted} was called.
     */
    FINISHED
  }

  private abstract class PendingTraversal implements TraversalCallback {

    TraversalState state = TraversalState.ENQUEUED;
    PendingTraversal next;
    Backstack nextBackstack;

    void enqueue(PendingTraversal pendingTraversal) {
      if (this.next == null) {
        this.next = pendingTraversal;
      } else {
        this.next.enqueue(pendingTraversal);
      }
    }

    @Override public void onTraversalCompleted() {
      if (state != TraversalState.DISPATCHED) {
        throw new IllegalStateException(
            state == TraversalState.FINISHED ? "onComplete already called for this transition"
                : "transition not yet dispatched!");
      }
      // Is not set by noop transitions.
      if (nextBackstack != null) {
        backstack = nextBackstack;
      }
      state = TraversalState.FINISHED;
      pendingTraversal = next;
      if (dispatcher != null && pendingTraversal != null) {
        pendingTraversal.execute();
      }
    }

    void dispatch(Backstack nextBackstack, Direction direction) {
      this.nextBackstack = checkNotNull(nextBackstack, "nextBackstack");
      if (dispatcher == null) {
        throw new AssertionError("Bad doExecute method allowed dispatcher to be cleared");
      }
      dispatcher.dispatch(new Traversal(getBackstack(), nextBackstack, direction), this);
    }

    final void execute() {
      if (state != TraversalState.ENQUEUED) throw new AssertionError("unexpected state " + state);
      if (dispatcher == null) throw new AssertionError("Caller must ensure that dispatcher is set");

      state = TraversalState.DISPATCHED;
      doExecute();
    }

    /**
     * Must be synchronous and end with a call to {@link #dispatch} or {@link #onTraversalCompleted()}.
     */
    abstract void doExecute();
  }
}<|MERGE_RESOLUTION|>--- conflicted
+++ resolved
@@ -201,66 +201,6 @@
   }
 
   /**
-<<<<<<< HEAD
-   * Push the screen onto the backstack.
-   *
-   * @deprecated Use {@link #set(Object)}.
-   */
-  @Deprecated @SuppressWarnings("UnusedDeclaration") public void goTo(final Object object) {
-    set(object);
-  }
-
-  /**
-   * @deprecated Use {@link #set(Object)}.
-   */
-  @Deprecated @SuppressWarnings("UnusedDeclaration") public void resetTo(final Object object) {
-    set(object);
-  }
-
-  /**
-   * @deprecated Use {@link #setBackstack(Backstack, Direction)}.
-   */
-  @Deprecated  @SuppressWarnings("deprecation") public void replaceTo(final Object object) {
-    move(new PendingTraversal() {
-     @Override protected void doExecute() {
-        Backstack newBackstack = preserveEquivalentPrefix(backstack, Backstack.fromUpChain(object));
-        dispatch(newBackstack, Direction.REPLACE);
-      }
-    });
-  }
-
-  /**
-   * Go up one screen.
-   *
-   * @return false if going up is not possible.
-   * @deprecated Use {@link #setBackstack(Backstack, Direction)}
-   */
-  @Deprecated @SuppressWarnings("deprecation") public boolean goUp() {
-    boolean canGoUp = false;
-    if (backstack.top() instanceof HasParent || (pendingTraversal != null
-        && pendingTraversal.state != TraversalState.FINISHED)) {
-      canGoUp = true;
-    }
-    move(new PendingTraversal() {
-       @Override public void doExecute() {
-        Object current = backstack.top();
-        if (current instanceof HasParent) {
-          Object parent = ((HasParent) current).getParent();
-          Backstack newBackstack =
-              preserveEquivalentPrefix(backstack, Backstack.fromUpChain(parent));
-          dispatch(newBackstack, Direction.BACKWARD);
-        } else {
-          // We are not calling the listener, so we must complete this noop transition ourselves.
-          onTraversalCompleted();
-        }
-      }
-    });
-    return canGoUp;
-  }
-
-  /**
-=======
->>>>>>> c9949f1b
    * Go back one screen.
    *
    * @return false if going back is not possible.
